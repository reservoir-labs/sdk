--- conflicted
+++ resolved
@@ -68,9 +68,6 @@
     const nativeTokenBConstantProduct = await factory.getPair(tokenB.address, WETH9[chainId].address, 0)
     const nativeTokenBStable = await factory.getPair(tokenB.address, WETH9[chainId].address, 1)
 
-<<<<<<< HEAD
-    return [stable, constantProduct, nativeTokenAConstantProduct, nativeTokenAStable, nativeTokenBConstantProduct, nativeTokenBStable].filter(address => address != AddressZero)
-=======
     return [
       stable,
       constantProduct,
@@ -78,8 +75,7 @@
       nativeTokenAStable,
       nativeTokenBConstantProduct,
       nativeTokenBStable
-    ].filter(address => address != null)
->>>>>>> bdf1f443
+    ].filter(address => address != AddressZero)
   }
 
   /**
