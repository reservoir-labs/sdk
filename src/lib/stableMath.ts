--- conflicted
+++ resolved
@@ -141,15 +141,11 @@
   amplificationCoefficient: BigNumberish
 ): Decimal {
   const invariant = fromFp(calculateInvariant(scaledReserve0, scaledReserve1, amplificationCoefficient))
-<<<<<<< HEAD
-  const a = decimal(amplificationCoefficient).mul(2).div(A_PRECISION)
-=======
   const a = decimal(amplificationCoefficient)
     .mul(2)
     .div(A_PRECISION)
   console.log('invar', invariant.toString())
   console.log('a', a.toString())
->>>>>>> c662288b
 
   const b = invariant.mul(a).sub(invariant)
 
