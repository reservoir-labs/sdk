--- conflicted
+++ resolved
@@ -43,10 +43,7 @@
     if (this._midPrice !== null) return this._midPrice
     const prices: Price<Currency, Currency>[] = []
     for (const [i, pair] of this.pairs.entries()) {
-<<<<<<< HEAD
-=======
-      console.log('inside')
->>>>>>> c662288b
+      console.log("inside")
       prices.push(this._getPrice(this.path[i], pair))
     }
     const reduced = prices.slice(1).reduce((accumulator, currentValue) => accumulator.multiply(currentValue), prices[0])
@@ -62,18 +59,11 @@
         : new Price(pair.reserve1.currency, pair.reserve0.currency, pair.reserve1.quotient, pair.reserve0.quotient)
     } else {
       price = token.equals(pair.token0)
-<<<<<<< HEAD
-        // @ts-ignore
-        ? new Price(pair.reserve0.currency, pair.reserve1.currency, 1e18, calculateStableSpotPrice(pair.reserve0.toExact(), pair.reserve1.toExact(), pair.amplificationCoefficient.toString()).mul(decimal(10).pow(18)).toDP(0).toString())
-        // @ts-ignore
-        : new Price(pair.reserve1.currency, pair.reserve0.currency, 1e18, calculateStableSpotPrice(pair.reserve1.toExact(), pair.reserve0.toExact(), pair.amplificationCoefficient.toString()).mul(decimal(10).pow(18)).toDP(0).toString())
-    }
-=======
         ? // @ts-ignore
           new Price(
             pair.reserve0.currency,
             pair.reserve1.currency,
-            1,
+            1e18,
             calculateStableSpotPrice(
               pair.reserve0.toExact(),
               pair.reserve1.toExact(),
@@ -87,7 +77,7 @@
           new Price(
             pair.reserve1.currency,
             pair.reserve0.currency,
-            1,
+            1e18,
             calculateStableSpotPrice(
               pair.reserve1.toExact(),
               pair.reserve0.toExact(),
@@ -98,8 +88,6 @@
               .toString()
           )
     }
-    console.log('price', price.toSignificant(4))
->>>>>>> c662288b
     return price
   }
 
